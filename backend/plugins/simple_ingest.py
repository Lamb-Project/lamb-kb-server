"""
Simple ingestion plugin for text files.

This plugin handles plain text files (txt, md) with chunking using LangChain's RecursiveCharacterTextSplitter.
"""

import os
from pathlib import Path
from typing import Dict, List, Any, Optional

# Import LangChain text splitter
from langchain_text_splitters import RecursiveCharacterTextSplitter
from .base import IngestPlugin, PluginRegistry


@PluginRegistry.register
class SimpleIngestPlugin(IngestPlugin):
    """Plugin for ingesting simple text files with LangChain's RecursiveCharacterTextSplitter."""
    
    name = "simple_ingest"
<<<<<<< HEAD
    description = "Ingest text files with LangChain's RecursiveCharacterTextSplitter"
    supported_file_types = {"txt", "md", "markdown", "text"}
=======
    kind = "file-ingest"
    description = "Ingest text files with configurable chunking options"
    supported_file_types = {"*.txt", "*.md"}
>>>>>>> 3e629ead
    
    def get_parameters(self) -> Dict[str, Dict[str, Any]]:
        """Get the parameters accepted by this plugin.
        
        Returns:
            A dictionary mapping parameter names to their specifications
        """
        return {
            "chunk_size": {
                "type": "integer",
                "description": "Size of each chunk (uses LangChain default if not specified)",
                "required": False
            },
            "chunk_overlap": {
                "type": "integer",
                "description": "Number of units to overlap between chunks (uses LangChain default if not specified)",
                "required": False
            }
        }
    
    def ingest(self, file_path: str, **kwargs) -> List[Dict[str, Any]]:
        """Ingest a text file and split it into chunks using LangChain's RecursiveCharacterTextSplitter.
        
        Args:
            file_path: Path to the file to ingest
            chunk_size: Size of each chunk (default: uses LangChain default)
            chunk_overlap: Number of units to overlap between chunks (default: uses LangChain default)
            file_url: URL to access the file (default: None)
            
        Returns:
            A list of dictionaries, each containing:
                - text: The chunk text
                - metadata: A dictionary of metadata for the chunk
        """
        # Extract parameters
        chunk_size = kwargs.get("chunk_size", None)
        chunk_overlap = kwargs.get("chunk_overlap", None)
        file_url = kwargs.get("file_url", "")
        
        # Create parameters dict for RecursiveCharacterTextSplitter initialization
        splitter_params = {}
        if chunk_size is not None:
            splitter_params["chunk_size"] = chunk_size
        if chunk_overlap is not None:
            splitter_params["chunk_overlap"] = chunk_overlap
        
        # Read the file
        try:
            with open(file_path, "r", encoding="utf-8") as f:
                content = f.read()
        except Exception as e:
            raise
        
        # Get file metadata
        file_path_obj = Path(file_path)
        file_name = file_path_obj.name
        file_extension = file_path_obj.suffix.lstrip(".")
        file_size = os.path.getsize(file_path)
        
        # Create base metadata
        base_metadata = {
            "source": file_path,
            "filename": file_name,
            "extension": file_extension,
            "file_size": file_size,
            "file_url": file_url,
            "chunking_strategy": "langchain_recursive_character"
        }
        
        # Add chunking parameters to metadata if provided
        if chunk_size is not None:
            base_metadata["chunk_size"] = chunk_size
        if chunk_overlap is not None:
            base_metadata["chunk_overlap"] = chunk_overlap
        
        # Create RecursiveCharacterTextSplitter with default or provided parameters
        text_splitter = RecursiveCharacterTextSplitter(**splitter_params)
        
        # Split content into chunks using LangChain
        try:
            chunks = text_splitter.split_text(content)
        except Exception as e:
            raise ValueError(f"Error splitting content into chunks: {str(e)}")
        
        # Create result documents with metadata
        result = []
        for i, chunk_text in enumerate(chunks):
            
            chunk_metadata = base_metadata.copy()
            chunk_metadata.update({
                "chunk_index": i,
                "chunk_count": len(chunks)
            })
            
            result.append({
                "text": chunk_text,
                "metadata": chunk_metadata
            })
        
        return result<|MERGE_RESOLUTION|>--- conflicted
+++ resolved
@@ -18,14 +18,9 @@
     """Plugin for ingesting simple text files with LangChain's RecursiveCharacterTextSplitter."""
     
     name = "simple_ingest"
-<<<<<<< HEAD
-    description = "Ingest text files with LangChain's RecursiveCharacterTextSplitter"
-    supported_file_types = {"txt", "md", "markdown", "text"}
-=======
     kind = "file-ingest"
     description = "Ingest text files with configurable chunking options"
     supported_file_types = {"*.txt", "*.md"}
->>>>>>> 3e629ead
     
     def get_parameters(self) -> Dict[str, Dict[str, Any]]:
         """Get the parameters accepted by this plugin.
